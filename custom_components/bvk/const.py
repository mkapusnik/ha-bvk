--- conflicted
+++ resolved
@@ -1,24 +1,19 @@
-"""Constants for the BVK integration."""
-
-# Domain name
-DOMAIN = "bvk"
-
-DEFAULT_NAME = "BVK Water Meter"
-
-# Configuration and options
-CONF_NAME = "name"
-CONF_USERNAME = "username"
-<<<<<<< HEAD
-CONF_PASSWORD = "password"
-
-# URLs
-BVK_LOGIN_URL = "https://zis.bvk.cz/"
-BVK_MAIN_INFO_URL = "https://zis.bvk.cz/Userdata/MainInfo.aspx"
-BVK_TARGET_DOMAIN = "https://cz-sitr.suezsmartsolutions.com"
-
-# Cache
-TOKEN_CACHE_KEY = "bvk_auth_token"
-
-=======
-CONF_PASSWORD = "password"
->>>>>>> 799c0051
+"""Constants for the BVK integration."""
+
+# Domain name
+DOMAIN = "bvk"
+
+DEFAULT_NAME = "BVK Water Meter"
+
+# Configuration and options
+CONF_NAME = "name"
+CONF_USERNAME = "username"
+CONF_PASSWORD = "password"
+
+# URLs
+BVK_LOGIN_URL = "https://zis.bvk.cz/"
+BVK_MAIN_INFO_URL = "https://zis.bvk.cz/Userdata/MainInfo.aspx"
+BVK_TARGET_DOMAIN = "https://cz-sitr.suezsmartsolutions.com"
+
+# Cache
+TOKEN_CACHE_KEY = "bvk_auth_token"